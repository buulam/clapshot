--- conflicted
+++ resolved
@@ -60,22 +60,6 @@
 // ---------------------------------------------------------------------
 
 /// Send user a list of all videos they have.
-<<<<<<< HEAD
-pub async fn msg_list_my_videos(data: &serde_json::Value, ses: &mut WsSessionArgs<'_>) -> Res<()> {
-    let mut videos = ses.server.db.get_all_user_videos(&ses.user_id)?;
-    videos.sort_by_cached_key(|v| -v.added_time.and_utc().timestamp_millis());    // newest first
-    let videos = videos.into_iter().map(|v| {
-            let mut fields = v.to_json()?;
-            if let Some(sheet_dims) = v.thumb_sheet_dims {
-                let (sheet_w, sheet_h) = sheet_dims.split_once('x').ok_or(anyhow!("Invalid sheet dims"))?;
-                fields["thumb_sheet_cols"] = json!(sheet_w.parse::<u32>()?);
-                fields["thumb_sheet_rows"] = json!(sheet_h.parse::<u32>()?);
-                fields["thumb_url"] = json!(format!("{}/videos/{}/thumbs/thumb.webp", ses.server.url_base, &v.video_hash));
-                fields["thumb_sheet_url"] = json!(format!("{}/videos/{}/thumbs/sheet-{}.webp", ses.server.url_base, &v.video_hash, sheet_dims));
-            };
-            Ok(fields)
-        }).collect::<Res<Vec<serde_json::Value>>>()?;
-=======
 pub async fn msg_list_my_videos(data: &ListMyVideos , ses: &mut UserSession, server: &ServerState) -> Res<()> {
     org_authz_with_default(&ses.org_session, "list videos", true, server,
         &ses.organizer, true, AuthzTopic::Other(None, authz_req::other_op::Op::ViewHome)).await?;
@@ -104,7 +88,6 @@
             }
         }
     }
->>>>>>> f9dae641
 
     // Organizer didn't handle this, so return a default listing.
     let videos = models::Video::get_by_user(&server.db, &ses.user_id, DBPaging::default())?;
