--- conflicted
+++ resolved
@@ -155,17 +155,6 @@
     use tokio_tungstenite::connect_async;
 
     let request = http::Request::builder()
-<<<<<<< HEAD
-    .uri(ws_url)
-    .header("Host", "127.0.0.1")
-    .header("HTTP_X_REMOTE_USER_ID", user_id)
-    .header("HTTP_X_REMOTE_USER_NAME", "User Num1")
-    .header("Connection", "Upgrade")
-    .header("Upgrade", "websocket")
-    .header("Sec-WebSocket-Version", "13")
-    .header("Sec-WebSocket-Key", "1234567890")    
-    .body(()).unwrap();
-=======
         .uri(ws_url)
         .header("Host", "127.0.0.1")
         .header("HTTP_X_REMOTE_USER_ID", user_id)
@@ -175,7 +164,6 @@
         .header("Sec-WebSocket-Version", "13")
         .header("Sec-WebSocket-Key", "1234567890")
         .body(()).unwrap();
->>>>>>> f9dae641
 
     let (mut ws, _) = connect_async(request).await.unwrap();
 
