# Clapshot: Self-Hosted Video Review Tool
[![Release](https://img.shields.io/github/v/release/elonen/clapshot?include_prereleases)]() [![Build and test](https://github.com/elonen/clapshot/actions/workflows/docker-test.yml/badge.svg)](https://github.com/elonen/clapshot/actions/workflows/docker-test.yml)

## Overview

Clapshot is an open-source, self-hosted tool for collaborative video review and annotation. It features a Rust-based API server and a Svelte-based web UI. This tool is ideal for scenarios requiring local hosting of videos due to:
1. policy constraints (*enterprise users*), or
2. cost-benefit concerns against paid cloud services (*very small businesses*)
<<<<<<< HEAD

DISCLAIMER: This is primarily meant for cases where you have to host videos **locally for policy reasons**. Otherwise you'll **likely prefer commercially offered cloud services**. You'll need networking experience to get it running.
=======
>>>>>>> f9dae641

![Review UI screenshot](doc/video-commenting.webp)

**Key Features:**
- Video ingestions by HTTP video uploads, or shared folders
- Video transcoding with FFMPEG
- Commenting, drawing annotations, and threaded replies
- Real-time collaborative review sessions
- Storage of videos as files, and metadata in an SQLite (3.5+) database
- Authentication agnostic, you can use *OAuth, JWS, Kerberos, Okta* etc. using Nginx username passthrough
<<<<<<< HEAD
=======
- **[NEW]** Extensible "Organizer" plugins for custom integrations, workflow, and access control
>>>>>>> f9dae641

**When not to use it:** If you don't require local hosting, commercial cloud services may be more suitable and provide more features. Some networking and Linux experience is recommended for setup.

![Video listing screenshot](doc/video-list.webp)

## Demo

**Quick Start with Docker:**

- **Single-user demo:** No authentication
  ```bash
  docker run --rm -it -p 0.0.0.0:8080:80 -v clapshot-demo:/mnt/clapshot-data/data \
    elonen/clapshot:latest-demo
  ```
- **Multi-user demo:** With HTTP basic authentication
  ```bash
  docker run --rm -it -p 0.0.0.0:8080:80 -v clapshot-demo:/mnt/clapshot-data/data \
    elonen/clapshot:latest-demo-htadmin
  ```

Access the web UI at `http://127.0.0.1:8080`.

**User Management:** The basic auth version uses [htadmin](https://github.com/soster/htadmin) for user management. Default credentials are show in terminal.

These Docker images are demos only and _not_ meant for production. Here's a better way to deploy the system:

## Simplified Small-Business Deployment

For a simple production setup with password authentication on a Debian 12 host:

1. Prepare a Debian 12 host with a mounted block device (or just directory) at `/mnt/clapshot-data`.
2. Download [Clapshot Debian Bookworm Deployment Script](https://gist.github.com/elonen/80a721f13bb4ec1378765270094ed5d5) and and edit it to customize your access URL
3. Run the script as root to install and auto-configure Clapshot.

Change the default admin password and manage users in Htadmin as needed.

## Configuration and Operation

See the [Sysadmin Guide](doc/sysadmin-guide.md) for information on
- building and unit tests
- configuring Nginx reverse proxy (for HTTPS and auth)
- using *systemd* for process management
- performing database migrations
- implementing advanced authentication methods

<<<<<<< HEAD
=======
## Organizer Plugin System (New in 0.6.0):
Clapshot now includes an extensible "Organizer" plugin system. Organizer plugins can be used for custom UIs, virtuak folders, enforcing access control based on your business logic, and integrating with existing systems (e.g. LDAP, project management databases, etc).

Organizer plugins use gRPC to communicate with the Clapshot server (+ client), and can be implemented in any language.

**WARNING:** The API is still evolving, so you are invited to **provide feedback** and discuss the future development, but please **do not expect backwards compatibility for now**. See [Organizer Plugins](doc/organizer-plugins.md) for more details.

>>>>>>> f9dae641
## Development Setup

Follow the [development setup guide](doc/development-setup.md) . This includes setting up the server and client development environments and running local builds and tests.

## Contributions

Contributions are welcome, especially for features and improvements that benefit the wider user base. Please add your copyright notice for significant contributions.
<<<<<<< HEAD

## License and Copyrights

Clapshot is licensed under the GPL v2.
Copyright 2022-2024 by Jarno Elonen
=======

## License and Copyrights

Copyright 2022-2024 by Jarno Elonen

Main app code is copyleft, libraries and plugins are permissive (to allow non-free proprietary workflow and auth plugins):

- Clapshot Server and Client are licensed under the **GNU General Public License, GPLv2**.
- gRPC/proto3 libraries and example organizer plugins are under the **MIT License**.
>>>>>>> f9dae641
<|MERGE_RESOLUTION|>--- conflicted
+++ resolved
@@ -6,11 +6,6 @@
 Clapshot is an open-source, self-hosted tool for collaborative video review and annotation. It features a Rust-based API server and a Svelte-based web UI. This tool is ideal for scenarios requiring local hosting of videos due to:
 1. policy constraints (*enterprise users*), or
 2. cost-benefit concerns against paid cloud services (*very small businesses*)
-<<<<<<< HEAD
-
-DISCLAIMER: This is primarily meant for cases where you have to host videos **locally for policy reasons**. Otherwise you'll **likely prefer commercially offered cloud services**. You'll need networking experience to get it running.
-=======
->>>>>>> f9dae641
 
 ![Review UI screenshot](doc/video-commenting.webp)
 
@@ -21,10 +16,7 @@
 - Real-time collaborative review sessions
 - Storage of videos as files, and metadata in an SQLite (3.5+) database
 - Authentication agnostic, you can use *OAuth, JWS, Kerberos, Okta* etc. using Nginx username passthrough
-<<<<<<< HEAD
-=======
 - **[NEW]** Extensible "Organizer" plugins for custom integrations, workflow, and access control
->>>>>>> f9dae641
 
 **When not to use it:** If you don't require local hosting, commercial cloud services may be more suitable and provide more features. Some networking and Linux experience is recommended for setup.
 
@@ -70,8 +62,6 @@
 - performing database migrations
 - implementing advanced authentication methods
 
-<<<<<<< HEAD
-=======
 ## Organizer Plugin System (New in 0.6.0):
 Clapshot now includes an extensible "Organizer" plugin system. Organizer plugins can be used for custom UIs, virtuak folders, enforcing access control based on your business logic, and integrating with existing systems (e.g. LDAP, project management databases, etc).
 
@@ -79,7 +69,6 @@
 
 **WARNING:** The API is still evolving, so you are invited to **provide feedback** and discuss the future development, but please **do not expect backwards compatibility for now**. See [Organizer Plugins](doc/organizer-plugins.md) for more details.
 
->>>>>>> f9dae641
 ## Development Setup
 
 Follow the [development setup guide](doc/development-setup.md) . This includes setting up the server and client development environments and running local builds and tests.
@@ -87,13 +76,6 @@
 ## Contributions
 
 Contributions are welcome, especially for features and improvements that benefit the wider user base. Please add your copyright notice for significant contributions.
-<<<<<<< HEAD
-
-## License and Copyrights
-
-Clapshot is licensed under the GPL v2.
-Copyright 2022-2024 by Jarno Elonen
-=======
 
 ## License and Copyrights
 
@@ -102,5 +84,4 @@
 Main app code is copyleft, libraries and plugins are permissive (to allow non-free proprietary workflow and auth plugins):
 
 - Clapshot Server and Client are licensed under the **GNU General Public License, GPLv2**.
-- gRPC/proto3 libraries and example organizer plugins are under the **MIT License**.
->>>>>>> f9dae641
+- gRPC/proto3 libraries and example organizer plugins are under the **MIT License**.