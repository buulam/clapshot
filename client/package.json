{
  "name": "clapshot-client",
  "private": true,
  "version": "0.6.0",
  "type": "module",
  "scripts": {
    "dev": "vite",
    "build": "npm run check && vite build",
    "preview": "vite preview",
    "check": "svelte-check --tsconfig ./tsconfig.json --compiler-warnings \"css-unused-selector:ignore,a11y-no-noninteractive-element-interactions:ignore,a11y-no-static-element-interactions:ignore\""
  },
  "devDependencies": {
    "@fortawesome/fontawesome-free": "^6.5.2",
    "@picmo/popup-picker": "^5.7.2",
    "@sveltejs/vite-plugin-svelte": "^3.1.0",
    "@tadashi/svelte-notification": "^1.3.0",
    "@tsconfig/svelte": "^5.0.4",
    "@types/node": "^20.12.7",
    "autoprefixer": "^10.4.19",
    "picmo": "^5.7.2",
    "postcss": "^8.4.38",
    "simple-drawing-board": "^3.1.2",
<<<<<<< HEAD
    "svelte": "^3.53.1",
    "svelte-check": "^2.8.1",
    "svelte-file-dropzone": "^1.0.0",
    "svelte-preprocess": "^4.10.7",
    "tailwindcss": "^3.1.8",
    "tslib": "^2.4.1",
    "typescript": "^4.8.4",
    "vite": "^3.2.8"
=======
    "svelte": "^4.2.15",
    "svelte-check": "^3.7.0",
    "svelte-dnd-action": "^0.9.43",
    "svelte-file-dropzone": "^2.0.7",
    "svelte-preprocess": "^5.1.4",
    "tailwindcss": "^3.4.3",
    "tslib": "^2.6.2",
    "typescript": "^5.4.5",
    "vite": "^5.2.11",
    "vite-plugin-checker": "^0.6.4"
>>>>>>> f9dae641
  }
}<|MERGE_RESOLUTION|>--- conflicted
+++ resolved
@@ -20,16 +20,6 @@
     "picmo": "^5.7.2",
     "postcss": "^8.4.38",
     "simple-drawing-board": "^3.1.2",
-<<<<<<< HEAD
-    "svelte": "^3.53.1",
-    "svelte-check": "^2.8.1",
-    "svelte-file-dropzone": "^1.0.0",
-    "svelte-preprocess": "^4.10.7",
-    "tailwindcss": "^3.1.8",
-    "tslib": "^2.4.1",
-    "typescript": "^4.8.4",
-    "vite": "^3.2.8"
-=======
     "svelte": "^4.2.15",
     "svelte-check": "^3.7.0",
     "svelte-dnd-action": "^0.9.43",
@@ -40,6 +30,5 @@
     "typescript": "^5.4.5",
     "vite": "^5.2.11",
     "vite-plugin-checker": "^0.6.4"
->>>>>>> f9dae641
   }
 }