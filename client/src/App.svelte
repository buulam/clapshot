--- conflicted
+++ resolved
@@ -346,22 +346,8 @@
       }
     }
 
-    /*
-    ws_socket.addEventListener("error", function (event) {
-      handle_with_errors(() => {
-        console.log("Websocket error: " + event);
-      });
-    });
-    */
-
     // Reconnect if closed, with exponential+random backoff
-<<<<<<< HEAD
     ws_socket.addEventListener("close", function (_event) {
-=======
-    ws_socket.addEventListener("close", function (event) {
-      console.log("Websock kocket closed:", event);
-
->>>>>>> 1606fac6
       reconnect_delay = Math.round(Math.min(reconnect_delay * 1.5, 5000));
       console.log("API reconnecting in " + reconnect_delay + " ms");
       setTimeout(() => { connect_websocket(ws_url); }, reconnect_delay);
